--- conflicted
+++ resolved
@@ -40,14 +40,6 @@
         control_funcspace = self.rf.controls[0].control.function_space()
         control_elem = control_funcspace.ufl_element()
 
-<<<<<<< HEAD
-        if control_elem.family() == "TensorProductElement":
-            sub_elem = control_elem.sub_elements()
-            if (
-                sub_elem[0].family() not in ["DQ", "Discontinuous Lagrange"]
-                or sub_elem[0].degree() != 0
-                or sub_elem[1].family() != "Discontinuous Lagrange"
-=======
         supported_fe = ["DQ", "Discontinuous Lagrange"]
         if control_elem.family() == "TensorProductElement":
             sub_elem = control_elem.sub_elements()
@@ -55,21 +47,13 @@
                 sub_elem[0].family() not in supported_fe
                 or sub_elem[0].degree() != 0
                 or sub_elem[1].family() not in supported_fe
->>>>>>> 85c04a9d
                 or sub_elem[1].degree() != 0
             ):
                 raise RuntimeError(
                     "Only zero degree Discontinuous Galerkin function space for extruded elements is supported"
                 )
         else:
-<<<<<<< HEAD
-            if (
-                control_elem.family() not in ["DQ", "Discontinuous Lagrange"]
-                or control_elem.degree() != 0
-            ):
-=======
             if control_elem.family() not in supported_fe or control_elem.degree() != 0:
->>>>>>> 85c04a9d
                 raise RuntimeError(
                     "Only zero degree Discontinuous Galerkin function space is supported"
                 )
@@ -325,17 +309,7 @@
             clientOpt.xmin = self.lb
             clientOpt.xmax = self.ub
 
-            (
-                xmma,
-                y,
-                z,
-                lam,
-                low,
-                upp,
-                factor,
-                f0val,
-                g0val,
-            ) = clientOpt.mma(
+            (xmma, y, z, lam, low, upp, factor, f0val, g0val,) = clientOpt.mma(
                 a_np,
                 xold1,
                 xold2,

--- conflicted
+++ resolved
@@ -5,12 +5,6 @@
 import time
 from firedrake.petsc import PETSc
 from mpi4py import MPI
-<<<<<<< HEAD
-from firedrake import COMM_SELF
-
-
-print = lambda x: PETSc.Sys.Print(x, comm=COMM_SELF)
-=======
 from firedrake import COMM_SELF, warning
 
 
@@ -34,7 +28,6 @@
         for k, v in kwargs.items():
             assert k in self.state_args, f"Variable {k} is not admitted"
             setattr(self, k, v)
->>>>>>> 841623a4
 
 
 class MMAClient(object):
@@ -99,48 +92,27 @@
             "d": [],
             "IP": 0,
             "Mdiag": None,
-<<<<<<< HEAD
-            "_timing": 1,
-            "_elapsedTime": {
-                "resKKT": -1,
-                "preCompute": -1,
-                "JacDual": -1,
-                "RHSdual": -1,
-                "nlIterPerEpsilon": [],
-                "relaxPerNlIter": [],
-                "timeEpsilonLoop": [],
-                "mmasub": {"moveAsymp": -1, "moveLim": -1, "mmasubMat": -1, "all": -1},
-                "subsolvIP": {"lin": -1, "relax": -1},
-            },
-=======
             "gcmma": True,
->>>>>>> 841623a4
         }
 
         # create the attributes
         for (prop, default) in param_defaults.items():
             setattr(self, prop, parameters.get(prop, default))
         self.local_n = len(self.xmin)
-<<<<<<< HEAD
-=======
         if self.m >= self.local_n:
             raise RuntimeError(
                 "This MMA implementation only handles a number of constraints smaller than the number of design variables"
             )
->>>>>>> 841623a4
         self.xmin = np.array(self.xmin)
         self.xmax = np.array(self.xmax)
         self.comm = MPI.COMM_WORLD
 
-<<<<<<< HEAD
-=======
         # TODO if there are two variables per cell, the volume will be twice as big...
         # So far, this is not allowed by the element check in MMASolver
         local_volume = np.sum(self.Mdiag)
         self.volume = self.comm.allreduce(local_volume, op=MPI.SUM)
         print(f"Volume for MMA is: {self.volume}")
 
->>>>>>> 841623a4
         # clasical configuration when parameters are unspecified
         if len(self.a) == 0:
             self.a = np.array([0.0] * self.m)
@@ -158,80 +130,10 @@
 
     def residualKKTPrimal(
         self,
-<<<<<<< HEAD
-        m,
-        n,
-=======
->>>>>>> 841623a4
         x,
         y,
         z,
         lam,
-<<<<<<< HEAD
-        xsi,
-        eta,
-        mu,
-        zet,
-        s,
-        xmin,
-        xmax,
-        df0dx,
-        fval,
-        dfdx,
-        a0,
-        a,
-        c,
-        d,
-    ):
-        """
-        The left hand sides of the KKT conditions for the following
-        nonlinear programming problem are calculated.
-
-        Minimize    f_0(x) + a_0*z + sum( c_i*y_i + 0.5*d_i*(y_i)^2 )
-        subject to  f_i(x) - a_i*z - y_i <= 0,  i = 1,...,m
-                    xmax_j <= x_j <= xmin_j,    j = 1,...,n
-                    z >= 0,   y_i >= 0,         i = 1,...,m
-        INPUT:
-        m    : The number of general constraints.
-        n    : The number of variables x_j.
-        x    : List of current values of the n variables x_j.
-        y    : List of current values of the m variables y_i.
-        z    : List of current value of the single variable z.
-        lam  : List of Lagrange multipliers for the m general constraints.
-        xsi  : List of Lagrange multipliers for the n constraints xmin_j-x_j<=0
-        eta  : List of Lagrange multipliers for the n constraints x_j-xmax_j<=0
-        mu   : List of Lagrange multipliers for the m constraints -y_i<=0
-        zet  : List of Lagrange multiplier for the single constraint -z<=0
-        s    : List of Slack variables for the m general constraints.
-        xmin : List of Lower bounds for the variables x_j.
-        xmax : List of Upper bounds for the variables x_j.
-        df0dx: List of of the derivatives of the objective function f_0
-                with respect to the variables x_j, calculated at x.
-        fval : List of the values of the constraint functions f_i,
-                calculated at x.
-        dfdx : (m x n)-List with the derivatives of the constraint functions
-                f_i with respect to the variables x_j, calculated at x.
-        dfdx(i,j) : List of the derivative of f_i with respect to x_j.
-        a0   : Constant a_0 in the term a_0*z.
-        a    : List of the constants a_i in the terms a_i*z.
-        c    : List of the constants c_i in the terms c_i*y_i.
-        d    : List of the constants d_i in the terms 0.5*d_i*(y_i)^2.
-
-        OUTPUT:
-        residual = (list) residual vector for the KKT conditions.
-        """
-        residual = []
-        residual.extend(df0dx + np.dot(np.transpose(dfdx), lam) - xsi + eta)  # rex
-        residual.extend(c + d * y - mu - lam)  # rey
-        residual.append(self.a0 - zet - np.dot(a, lam))  # rez
-        residual.extend(fval - self.a * z - y + s)  # relam
-        residual.extend(xsi * (x - self.xmin))  # rexsi
-        residual.extend(eta * (self.xmax - x))  # reeta
-        residual.extend(mu * y)  # remu
-        residual.append(zet * z)  # rezet
-        residual.extend(lam * s)  # res
-        return np.array(residual)
-=======
         df0dx,
         fval,
         dfdx,
@@ -251,7 +153,6 @@
         )
         kkt_norm = np.sqrt(np.sum(residual_constraints ** 2) + norm2)
         return kkt_norm
->>>>>>> 841623a4
 
     def resKKT(
         self,
@@ -264,22 +165,6 @@
         P,
         Q,
         b,
-<<<<<<< HEAD
-        x,
-        y,
-        z,
-        lam,
-        xsi,
-        eta,
-        mu,
-        zet,
-        s,
-        epsi,
-    ):
-        Mdiag = self.Mdiag
-        if self._timing:
-            t0 = time.time()
-=======
         design_state,
         epsi,
     ):
@@ -295,7 +180,6 @@
         z = design_state.z
 
         Mdiag = self.Mdiag
->>>>>>> 841623a4
         ux1 = upp - x
         xl1 = x - low
         ux2 = ux1 * ux1
@@ -304,11 +188,7 @@
         xlinv1 = 1.0 / xl1
         plam = p0 + np.dot(P.T, lam)
         qlam = q0 + np.dot(Q.T, lam)
-<<<<<<< HEAD
-        local_gvec = P.dot(uxinv1) + Q.dot(xlinv1)
-=======
         local_gvec = (P * self.Mdiag).dot(uxinv1) + (Q * self.Mdiag).dot(xlinv1)
->>>>>>> 841623a4
         gvec = self.comm.allreduce(local_gvec, op=MPI.SUM)
         dpsidx = ne.evaluate("plam / ux2 - qlam / xl2")
 
@@ -323,13 +203,7 @@
             return residuMax
 
         # rex
-<<<<<<< HEAD
-        local_residu_x = ne.evaluate(
-            "(dpsidx - Mdiag*xsi + Mdiag*eta)"
-        )  # TODO weight the xsi and eta with the mass matrix
-=======
         local_residu_x = ne.evaluate("(dpsidx * Mdiag - Mdiag*xsi + Mdiag*eta)")
->>>>>>> 841623a4
         residu_x_norm = global_res_norm_square(
             ne.evaluate("local_residu_x / sqrt(Mdiag)")
         )  # This components is in the dual space, the norm has
@@ -345,11 +219,7 @@
         residu_z_norm = residu_z ** 2
         residu_z_max = np.abs(residu_z)
         # relam
-<<<<<<< HEAD
-        residu_lam = gvec - self.a * z - y + s - b
-=======
         residu_lam = gvec - self.a * z - y + s + b
->>>>>>> 841623a4
         residu_lam_norm = np.sum(residu_lam ** 2)
         residu_lam_max = np.linalg.norm(residu_lam, np.inf)
         # rexsi
@@ -365,15 +235,9 @@
         residu_mu_norm = np.sum(residu_mu ** 2)
         residu_mu_max = np.linalg.norm(residu_mu, np.inf)
         # rezet
-<<<<<<< HEAD
-        residu_zeta = zet * z - epsi
-        residu_zeta_norm = residu_zeta ** 2
-        residu_zeta_max = np.abs(residu_zeta)
-=======
         residu_zet = zet * z - epsi
         residu_zet_norm = residu_zet ** 2
         residu_zet_max = np.abs(residu_zet)
->>>>>>> 841623a4
         # res
         residu_s = lam * s - epsi
         residu_s_norm = np.sum(residu_s ** 2)
@@ -388,11 +252,7 @@
             + residu_mu_norm
             + residu_s_norm
             + residu_z_norm
-<<<<<<< HEAD
-            + residu_zeta_norm
-=======
             + residu_zet_norm
->>>>>>> 841623a4
         )
         residu_max = np.max(
             (
@@ -404,23 +264,6 @@
                 residu_mu_max,
                 residu_s_max,
                 residu_z_max,
-<<<<<<< HEAD
-                residu_zeta_max,
-            )
-        )
-
-        if self._timing:
-            self._elapsedTime["resKKT"] = time.time() - t0
-
-        return residu_norm, residu_max
-
-    def preCompute(
-        self, alfa, beta, low, upp, p0, q0, P, Q, b, x, y, z, lam, xsi, eta, mu, s, epsi
-    ):
-        # delx,dely,delz,dellam,diagx,diagy,diagxinv,diaglamyi,GG):
-        if self._timing:
-            t0 = time.time()
-=======
                 residu_zet_max,
             )
         )
@@ -440,7 +283,6 @@
         z = design_state.z
 
         # delx,dely,delz,dellam,diagx,diagy,diagxinv,diaglamyi,GG):
->>>>>>> 841623a4
         invxalpha = ne.evaluate("1 / (x - alfa)")
         invxbeta = ne.evaluate("1 / (beta - x)")
         ux1 = upp - x
@@ -455,20 +297,6 @@
         xlinv2 = 1.0 / xl2
         plam = p0 + lam.dot(P)
         qlam = q0 + lam.dot(Q)
-<<<<<<< HEAD
-        local_gvec = P.dot(uxinv1) + Q.dot(xlinv1)
-        gvec = self.comm.allreduce(local_gvec, op=MPI.SUM)
-        GG = ne.evaluate("uxinv2 * P - xlinv2 * Q")
-        dpsidx = ne.evaluate("plam * uxinv2 - qlam * xlinv2")
-        Mdiag = self.Mdiag
-        delx = ne.evaluate(
-            "dpsidx - Mdiag * epsi * invxalpha + Mdiag * epsi * invxbeta"
-        )  # TODO mass matrix for xsi and eta
-        diagx = ne.evaluate("plam / ux3 + qlam / xl3")
-        diagx = ne.evaluate(
-            "2 * diagx + Mdiag * xsi * invxalpha + Mdiag * eta * invxbeta"
-        )  # TODO mass matrix for xsi and eta
-=======
         local_gvec = (P * self.Mdiag).dot(uxinv1) + (Q * self.Mdiag).dot(xlinv1)
         gvec = self.comm.allreduce(local_gvec, op=MPI.SUM)
         Mdiag = self.Mdiag
@@ -480,24 +308,15 @@
         diagx = ne.evaluate(
             "2 * (plam / ux3 + qlam / xl3) * Mdiag + Mdiag * xsi * invxalpha + Mdiag * eta * invxbeta"
         )
->>>>>>> 841623a4
         diagxinv = 1.0 / diagx
 
         dely = self.c + self.d * y - lam - epsi / y
         delz = self.a0 - np.dot(self.a, lam) - epsi / z
-<<<<<<< HEAD
-        dellam = gvec - self.a * z - y - b + epsi / lam
-=======
         dellam = gvec - self.a * z - y + b + epsi / lam
->>>>>>> 841623a4
         diagy = self.d + mu / y
         diagyinv = 1.0 / diagy
         diaglam = s / lam
         diaglamyi = diaglam + diagyinv
-<<<<<<< HEAD
-        if self._timing:
-            self._elapsedTime["preCompute"] = time.time() - t0
-=======
 
         return delx, dely, delz, dellam, diagx, diagy, diagxinv, diaglamyi, GG
 
@@ -515,65 +334,20 @@
         jac[self.m, 0 : self.m] = self.a
         jac[self.m, self.m] = -zet / z
         jac[0 : self.m, self.m] = self.a
->>>>>>> 841623a4
-
-        return delx, dely, delz, dellam, diagx, diagy, diagxinv, diaglamyi, GG
-
-<<<<<<< HEAD
-    def JacDual(self, diagxinvGG, diaglamyi, GG, z, zet):
-        """
-        JAC = [Alam     a
-                a'    -zet/z ]
-        """
-        if self._timing:
-            t0 = time.time()
-        local_Alam = np.dot(diagxinvGG, GG.T)
-        Alam = self.comm.allreduce(local_Alam, op=MPI.SUM)
-        mm = range(0, self.m)
-        Alam[mm, mm] += diaglamyi
-        jac = np.empty(shape=(self.m + 1, self.m + 1), dtype=float)
-        jac[0 : self.m, 0 : self.m] = Alam
-        jac[self.m, 0 : self.m] = self.a
-        jac[self.m, self.m] = -zet / z
-        jac[0 : self.m, self.m] = self.a
-        if self._timing:
-            self._elapsedTime["JacDual"] = time.time() - t0
 
         return jac
 
     def RHSdual(self, dellam, delx, dely, delz, diagxinvGG, diagy, GG):
-        if self._timing:
-            t0 = time.time()
-=======
-    def RHSdual(self, dellam, delx, dely, delz, diagxinvGG, diagy, GG):
->>>>>>> 841623a4
         rhs = np.empty(shape=(self.m + 1,), dtype=float)
         local_diagxinvGG_delx = diagxinvGG.dot(delx)
         diagxinvGG_delx = self.comm.allreduce(local_diagxinvGG_delx, op=MPI.SUM)
         rhs[0 : self.m] = dellam + dely / diagy - diagxinvGG_delx
         rhs[self.m] = delz
-<<<<<<< HEAD
-        if self._timing:
-            self._elapsedTime["RHSdual"] = time.time() - t0
-=======
->>>>>>> 841623a4
         return rhs
 
     def getNewPoint(
         self,
-<<<<<<< HEAD
-        xold,
-        yold,
-        zold,
-        lamold,
-        xsiold,
-        etaold,
-        muold,
-        zetold,
-        sold,
-=======
         design_state_old,
->>>>>>> 841623a4
         dx,
         dy,
         dz,
@@ -585,10 +359,6 @@
         ds,
         step,
     ):
-<<<<<<< HEAD
-        if self._timing:
-            t0 = time.time()
-=======
         xold = design_state_old.x
         yold = design_state_old.y
         zold = design_state_old.z
@@ -600,7 +370,6 @@
         zetold = design_state_old.zet
         zold = design_state_old.z
 
->>>>>>> 841623a4
         x = xold + step * dx
         y = yold + step * dy
         z = zold + step * dz
@@ -610,13 +379,6 @@
         mu = muold + step * dmu
         zet = zetold + step * dzet
         s = sold + step * ds
-<<<<<<< HEAD
-        if self._timing:
-            self._elapsedTime["JacDual"] = time.time() - t0
-
-        return x, y, z, lam, xsi, eta, mu, zet, s
-
-=======
 
         design_state = DesignState(
             x=x, y=y, z=z, lam=lam, xsi=xsi, eta=eta, mu=mu, zet=zet, s=s
@@ -624,7 +386,6 @@
 
         return design_state
 
->>>>>>> 841623a4
     def subsolvIP(self, alfa, beta, low, upp, p0, q0, P, Q, b):
         """
         This function subsolv solves the MMA subproblem with interior
@@ -653,27 +414,14 @@
         s = np.ones([self.m])
         epsiIt = 1
 
-<<<<<<< HEAD
+        design_state = DesignState(
+            x=x, y=y, z=z, lam=lam, xsi=xsi, eta=eta, mu=mu, zet=zet, s=s
+        )
+
         if self.IP > 0:
             print(str("*" * 80))
-        if self._timing:
-            self._elapsedTime["nlIterPerEpsilon"] = []
-            self._elapsedTime["relaxPerNlIter"] = []
-            self._elapsedTime["timeEpsilonLoop"] = []
 
         while epsi > self.epsimin:  # Loop over epsilon
-            if self._timing:
-                t0Eps = time.time()
-=======
-        design_state = DesignState(
-            x=x, y=y, z=z, lam=lam, xsi=xsi, eta=eta, mu=mu, zet=zet, s=s
-        )
-
-        if self.IP > 0:
-            print(str("*" * 80))
-
-        while epsi > self.epsimin:  # Loop over epsilon
->>>>>>> 841623a4
             self.iPrint(["Interior Point it.", "epsilon"], [epsiIt, epsi], 0)
 
             # compute residual
@@ -687,30 +435,14 @@
                 P,
                 Q,
                 b,
-<<<<<<< HEAD
-                x,
-                y,
-                z,
-                lam,
-                xsi,
-                eta,
-                mu,
-                zet,
-                s,
-=======
                 design_state,
->>>>>>> 841623a4
                 epsi,
             )
 
             # Solve the NL KKT problem for a given epsilon
             it_NL = 1
             relaxloopEpsi = []
-<<<<<<< HEAD
-            while residuNorm > 0.8 * epsi and it_NL < 200:
-=======
             while residuNorm > 0.9 * epsi and it_NL < 200:
->>>>>>> 841623a4
                 self.iPrint(
                     ["NL it.", "Norm(res)", "Max(|res|)"],
                     [it_NL, residuNorm, residuMax],
@@ -738,41 +470,11 @@
                     P,
                     Q,
                     b,
-<<<<<<< HEAD
-                    x,
-                    y,
-                    z,
-                    lam,
-                    xsi,
-                    eta,
-                    mu,
-                    s,
-=======
                     design_state,
->>>>>>> 841623a4
                     epsi,
                 )
 
                 # assemble and solve the system: dlam or dx
-<<<<<<< HEAD
-                if self.m < self.local_n:
-                    diagxinvGG = diagxinv * GG
-                    AA = self.JacDual(diagxinvGG, diaglamyi, GG, z, zet)
-                    bb = self.RHSdual(dellam, delx, dely, delz, diagxinvGG, diagy, GG)
-                    if self._timing:
-                        t0Solve = time.time()
-                    solut = np.linalg.solve(AA, bb)
-                    if self._timing:
-                        self._elapsedTime["subsolvIP"]["lin"] = time.time() - t0Solve
-                    dlam = solut[0 : self.m]
-                    dz = solut[self.m]
-                    # dx2 = - delx*diagxinv - np.transpose(GG).dot(dlam)/diagx
-                    dx = -delx * diagxinv - np.dot((diagxinv * GG).T, dlam)
-                else:
-                    raise RuntimeError(
-                        "This MMA implementation only handles a number of constraints smaller than the number of design variables"
-                    )
-=======
                 diagxinvGG = diagxinv * GG
                 AA = self.JacDual(diagxinvGG, diaglamyi, GG, z, zet)
                 bb = self.RHSdual(dellam, delx, dely, delz, diagxinvGG, diagy, GG)
@@ -781,7 +483,6 @@
                 dlam = solut[0 : self.m]
                 dz = solut[self.m]
                 dx = -delx * diagxinv - np.dot((diagxinv * GG).T, dlam)
->>>>>>> 841623a4
                 dy = -dely / diagy + dlam / diagy
                 dxsi = ne.evaluate(
                     "-xsi +  epsi / (x - alfa) - (xsi * dx) / (x - alfa)"
@@ -794,30 +495,12 @@
                 ds = -s + epsi / lam - (s * dlam) / lam
 
                 # store variables
-<<<<<<< HEAD
-                xold = np.copy(x)
-                yold = np.copy(y)
-                zold = np.copy(z)
-                lamold = np.copy(lam)
-                xsiold = np.copy(xsi)
-                etaold = np.copy(eta)
-                muold = np.copy(mu)
-                zetold = np.copy(zet)
-                sold = np.copy(s)
-=======
                 design_state_old = copy.copy(design_state)
->>>>>>> 841623a4
 
                 # relaxation of the newton step for staying in feasible region
                 len_xx = self.local_n * 2 + self.m * 4 + 2
                 xx = np.zeros(len_xx)
-<<<<<<< HEAD
-                np.concatenate(
-                    (y, [z], lam, xsi, eta, mu, [zet], s), out=xx
-                )  # TODO probably it is not necessary to concatenate if you calculate the step separately
-=======
                 np.concatenate((y, [z], lam, xsi, eta, mu, [zet], s), out=xx)
->>>>>>> 841623a4
                 dxx = np.zeros(len_xx)
                 np.concatenate((dy, [dz], dlam, dxsi, deta, dmu, [dzet], ds), out=dxx)
 
@@ -838,32 +521,14 @@
                 resinewNorm = 2 * residuNorm
                 resinewMax = 1e10
                 while resinewNorm > residuNorm and itto < 200:
-<<<<<<< HEAD
-                    if self._timing:
-                        t0_relax = time.time()
-=======
->>>>>>> 841623a4
                     self.iPrint(
                         ["relax. it.", "Norm(res)", "step"],
                         [itto, resinewNorm, steg],
                         2,
                     )
                     # compute new point
-<<<<<<< HEAD
-                    x, y, z, lam, xsi, eta, mu, zet, s = self.getNewPoint(
-                        xold,
-                        yold,
-                        zold,
-                        lamold,
-                        xsiold,
-                        etaold,
-                        muold,
-                        zetold,
-                        sold,
-=======
                     design_state = self.getNewPoint(
                         design_state_old,
->>>>>>> 841623a4
                         dx,
                         dy,
                         dz,
@@ -875,8 +540,6 @@
                         ds,
                         steg,
                     )
-<<<<<<< HEAD
-=======
                     x = design_state.x
                     y = design_state.y
                     z = design_state.z
@@ -887,7 +550,6 @@
                     s = design_state.s
                     zet = design_state.zet
                     z = design_state.z
->>>>>>> 841623a4
 
                     # compute the residual
                     resinewNorm, resinewMax = self.resKKT(
@@ -900,37 +562,17 @@
                         P,
                         Q,
                         b,
-<<<<<<< HEAD
-                        x,
-                        y,
-                        z,
-                        lam,
-                        xsi,
-                        eta,
-                        mu,
-                        zet,
-                        s,
-=======
                         design_state,
->>>>>>> 841623a4
                         epsi,
                     )
 
                     # update step
                     steg /= 2.0
                     itto += 1
-<<<<<<< HEAD
-                    if self._timing:
-                        self._elapsedTime["subsolvIP"]["relax"] = time.time() - t0_relax
-
-                if self._timing:
-                    relaxloopEpsi.append(itto)
-=======
 
                     if itto > 198:
                         warning(f"Line search iteration limit {itto} reached")
 
->>>>>>> 841623a4
                 self.iPrint(
                     ["relax. it.", "Norm(res)", "step"], [itto, resinewNorm, steg], 2
                 )
@@ -939,40 +581,21 @@
                 residuMax = resinewMax
                 steg *= 2.0
                 it_NL += 1
-<<<<<<< HEAD
-            if self._timing:
-                self._elapsedTime["timeEpsilonLoop"].append(time.time() - t0Eps)
-                self._elapsedTime["nlIterPerEpsilon"].append(it_NL - 1)
-                self._elapsedTime["relaxPerNlIter"].append([relaxloopEpsi])
-
-            if it_NL > 198:
-                self.iPrint(["it limit", "with epsilon"], [it_NL, epsi], 0)
-=======
 
             if it_NL > 198:
                 warning(f"Iteration limit of the Newton solver ({it_NL}) reached")
->>>>>>> 841623a4
             epsi *= 0.1
             epsiIt += 1
 
         if self.IP > 0:
             print(str("*" * 80))
 
-<<<<<<< HEAD
-        return x, y, z, lam, xsi, eta, mu, zet, s
-=======
         return x, y, z, lam
->>>>>>> 841623a4
 
     def moveAsymp(self, xval, xold1, xold2, low, upp, iter):
         """
         Calculation of the asymptotes low and upp
         """
-<<<<<<< HEAD
-        if self._timing:
-            t0 = time.time()
-=======
->>>>>>> 841623a4
         if iter <= 2:
             low = xval - self.asyinit * (self.xmax - self.xmin)
             upp = xval + self.asyinit * (self.xmax - self.xmin)
@@ -987,11 +610,6 @@
             low = np.minimum(low, xval - 0.01 * (self.xmax - self.xmin))
             upp = np.minimum(upp, xval + 10 * (self.xmax - self.xmin))
             upp = np.maximum(upp, xval + 0.01 * (self.xmax - self.xmin))
-<<<<<<< HEAD
-        if self._timing:
-            self._elapsedTime["mmasub"]["moveAsymp"] = time.time() - t0
-=======
->>>>>>> 841623a4
 
         return low, upp
 
@@ -999,11 +617,6 @@
         """
         Calculation of the move limits: alfa and beta
         """
-<<<<<<< HEAD
-        if self._timing:
-            t0 = time.time()
-=======
->>>>>>> 841623a4
         aa = np.maximum(
             low + self.albefa * (xval - low), xval - self.move * (self.xmax - self.xmin)
         )
@@ -1012,124 +625,35 @@
             upp - self.albefa * (upp - xval), xval + self.move * (self.xmax - self.xmin)
         )
         beta = np.minimum(aa, self.xmax)
-<<<<<<< HEAD
-        if self._timing:
-            self._elapsedTime["mmasub"]["moveLim"] = time.time() - t0
 
         return alfa, beta, factor
 
-    def mmasubMat(self, xval, low, upp, df0dx, fval, dfdx):
+    def mmasubMat(self, xval, low, upp, f0val, df0dx, fval, dfdx, rho0, rhoi):
         """
         Calculations of p0, q0, P, Q and b.
         """
-        if self._timing:
-            t0 = time.time()
 
         xmami = self.xmax - self.xmin
-        xmamieps = np.array([0.00001 * self.local_n])
-        xmami = np.maximum(xmami, xmamieps)
-=======
-
-        return alfa, beta, factor
-
-    def mmasubMat(self, xval, low, upp, f0val, df0dx, fval, dfdx, rho0, rhoi):
-        """
-        Calculations of p0, q0, P, Q and b.
-        """
-
-        xmami = self.xmax - self.xmin
->>>>>>> 841623a4
         xmamiinv = 1.0 / xmami
         ux1 = upp - xval
         ux2 = ux1 * ux1
         xl1 = xval - low
         xl2 = xl1 * xl1
-<<<<<<< HEAD
-        p0 = np.maximum(df0dx, 0)
-        q0 = np.maximum(-df0dx, 0)
-        pq0 = 0.001 * (p0 + q0) + self.raa0 * xmamiinv * self.Mdiag
-=======
         p0 = np.maximum(df0dx, 0.0)
         q0 = np.maximum(-df0dx, 0.0)
         pq0 = 0.001 * (p0 + q0) + rho0 * xmamiinv
->>>>>>> 841623a4
         p0 = p0 + pq0
         q0 = q0 + pq0
         p0 = p0 * ux2
         q0 = q0 * xl2
 
-<<<<<<< HEAD
-        P = np.maximum(dfdx, 0)
-        Q = np.maximum(-dfdx, 0)
-        PQ = (
-            0.001 * (P + Q)
-            + self.Mdiag * self.raa0 * np.ones([self.m, 1]) * xmamiinv[np.newaxis, :]
-        )
-=======
         P = np.maximum(dfdx, 0.0)
         Q = np.maximum(-dfdx, 0.0)
         PQ = 0.001 * (P + Q) + rhoi[:, np.newaxis] * xmamiinv[np.newaxis, :]
->>>>>>> 841623a4
         P = ne.evaluate("ux2 * (P + PQ)")
         Q = ne.evaluate("xl2 * (Q + PQ)")
         ux1inv = ne.evaluate("1.0 / ux1")
         xl1inv = ne.evaluate("1.0 / xl1")
-<<<<<<< HEAD
-        local_b = np.dot(P, ux1inv) + np.dot(Q, xl1inv)
-        b = self.comm.allreduce(local_b, op=MPI.SUM) - fval.T
-
-        if self._timing:
-            self._elapsedTime["mmasub"]["mmasubMat"] = time.time() - t0
-
-        return p0, q0, P, Q, b
-
-    def mmasub(
-        self, xval, xold1, xold2, low, upp, f0val, fval, df0dx, dfdx, iter, factor
-    ):
-        """
-        Minimize    f_0(x) + a_0*z + sum( c_i*y_i + 0.5*d_i*(y_i)^2 )
-        subject to  f_i(x) - a_i*z - y_i <= 0,  i = 1,...,m
-                    xmin_j <= x_j <= self.xmax_j, j = 1,...,n
-                    z >= 0,   y_i >= 0, i = 1,...,m
-        """
-        if self._timing:
-            t0 = time.time()
-
-        # Calculation of the asymptotes low and upp
-        low, upp = self.moveAsymp(xval, xold1, xold2, low, upp, iter)
-
-        # Calculation of the bounds alfa and beta
-        alfa, beta, factor = self.moveLim(iter, xval, xold1, xold2, low, upp, factor)
-
-        # Calculations of p0, q0, P, Q and b
-        p0, q0, P, Q, b = self.mmasubMat(xval, low, upp, df0dx, fval, dfdx)
-
-        if self._timing:
-            self._elapsedTime["mmasub"]["all"] = time.time() - t0
-
-        return low, upp, alfa, beta, p0, q0, P, Q, b, factor
-
-    def mma(
-        self, xval, xold1, xold2, low, upp, f0val, fval, df0dx, dfdx, iter, factor=[]
-    ):
-        if self._timing:
-            t0 = time.time()
-
-        # generate subproblem
-        low, upp, alfa, beta, p0, q0, P, Q, b, factor = self.mmasub(
-            xval, xold1, xold2, low, upp, f0val, fval, df0dx, dfdx, iter, factor
-        )
-
-        # solve the subproblem
-        x, y, z, lam, xsi, eta, mu, zet, s = self.subsolvIP(
-            alfa, beta, low, upp, p0, q0, P, Q, b
-        )
-
-        if self._timing:
-            self._elapsedTime["mma"] = time.time() - t0
-
-        return x, y, z, lam, xsi, eta, mu, zet, s, low, upp, factor
-=======
 
         local_b0 = np.dot(p0 * self.Mdiag, ux1inv) + np.dot(q0 * self.Mdiag, xl1inv)
         b0 = -self.comm.allreduce(local_b0, op=MPI.SUM) + f0val
@@ -1275,5 +799,4 @@
             factor,
             new_f0val,
             new_fval,
-        )
->>>>>>> 841623a4
+        )
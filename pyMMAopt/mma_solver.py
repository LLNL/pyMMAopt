--- conflicted
+++ resolved
@@ -1,13 +1,5 @@
-<<<<<<< HEAD
-# from fenics_adjoint import *
-from pyadjoint.adjfloat import AdjFloat
-from pyadjoint.reduced_functional_numpy import ReducedFunctionalNumPy
-from pyadjoint.optimization.optimization_solver import OptimizationSolver
-from pyadjoint.reduced_functional_numpy import gather
-=======
 from pyadjoint.adjfloat import AdjFloat
 from pyadjoint.optimization.optimization_solver import OptimizationSolver
->>>>>>> 841623a4
 from firedrake import (
     PETSc,
     Function,
@@ -17,16 +9,11 @@
     TestFunction,
     Constant,
 )
-<<<<<<< HEAD
-from firedrake import COMM_SELF
-from mpi4py import MPI
-=======
 from firedrake import COMM_SELF, HDF5File
 from mpi4py import MPI
 import time
 import signal
 
->>>>>>> 841623a4
 
 try:
     from .mma import MMAClient
@@ -52,15 +39,6 @@
 
         control_funcspace = self.rf.controls[0].control.function_space()
         control_elem = control_funcspace.ufl_element()
-<<<<<<< HEAD
-        if (
-            control_elem.family() != "Discontinuous Lagrange"
-            or control_elem.degree() != 0
-        ):
-            raise RuntimeError(
-                "Only zero degree Discontinuous Galerkin function space is supported"
-            )
-=======
 
         supported_fe = ["DQ", "Discontinuous Lagrange"]
         if control_elem.family() == "TensorProductElement":
@@ -79,7 +57,6 @@
                 raise RuntimeError(
                     "Only zero degree Discontinuous Galerkin function space is supported"
                 )
->>>>>>> 841623a4
 
         if parameters.get("norm") == "L2":
             self.Mdiag = assemble(
@@ -87,11 +64,7 @@
                 diagonal=True,
             ).dat.data_ro
         else:
-<<<<<<< HEAD
-            self.Mdiag = numpy.ones(len(self.rf.controls[0].control.dat.data_ro))
-=======
             self.Mdiag = numpy.ones(self.rf.controls[0].control.dat.data_ro.size)
->>>>>>> 841623a4
 
         self.__build_mma_problem()
         self.__set_parameters()
@@ -106,13 +79,10 @@
         passed in, if any."""
         param_defaults = {
             "m": 1,
-<<<<<<< HEAD
-=======
             "n": 1,
             "xmax": False,
             "xmin": False,
             "Mdiag": False,
->>>>>>> 841623a4
             "tol": 1e-8,
             "accepted_tol": 1e-4,
             "maximum_iterations": 100,
@@ -130,27 +100,10 @@
             "c": [],
             "d": [],
             "IP": 0,
-<<<<<<< HEAD
-            "_timing": 1,
-            "norm": "l2",
-            "_elapsedTime": {
-                "resKKT": -1,
-                "preCompute": -1,
-                "JacDual": -1,
-                "JacPrim": -1,
-                "RHSdual": -1,
-                "nlIterPerEpsilon": [],
-                "relaxPerNlIter": [],
-                "timeEpsilonLoop": [],
-                "mmasub": {"moveAsymp": -1, "moveLim": -1, "mmasubMat": -1, "all": -1},
-                "subsolvIP": {"lin": -1, "relax": -1},
-            },
-=======
             "norm": "l2",
             "gcmma": False,
             "output_dir": "./",
             "restart_file": False,
->>>>>>> 841623a4
         }
         if self.parameters is not None:
             for key in self.parameters.keys():
@@ -173,27 +126,10 @@
         assert isinstance(
             self.rf.controls[0].control, Function
         ), "Only control of type Function is possible for MMA"
-<<<<<<< HEAD
-        control = self.rf.controls[0]
-        n_local_control = len(
-            control.control.dat.data_ro
-        )  # There is another function: dat.data_ro_with_halos (might be useful)
-=======
->>>>>>> 841623a4
 
         (self.lb, self.ub) = self.__get_bounds()
         (nconstraints, self.fun_g, self.jac_g) = self.__get_constraints()
 
-<<<<<<< HEAD
-        self.n = n_local_control
-        self.m = nconstraints
-        # if isinstance(self.problem, MaximizationProblem):
-        # multiply objective function by -1 internally in
-        # ipopt to maximise instead of minimise
-        # nlp.num_option('obj_scaling_factor', -1.0)
-
-=======
->>>>>>> 841623a4
     def __get_bounds(self):
         r"""Convert the bounds into the format accepted by MMA (two numpy arrays,
         one for the lower bound and one for the upper)."""
@@ -208,13 +144,7 @@
                 general_lb, general_ub = bound  # could be float, Constant, or Function
 
                 if isinstance(control.control, Function):
-<<<<<<< HEAD
-                    n_local_control = len(
-                        control.control.dat.data_ro
-                    )  # There is another function: dat.data_ro_with_halos (might be useful)
-=======
                     n_local_control = control.control.dat.data_ro.size
->>>>>>> 841623a4
                 elif isinstance(control.control, Constant) or isinstance(
                     control.control, AdjFloat
                 ):
@@ -304,30 +234,19 @@
         accepted_tol = parameters["accepted_tol"]
         # Initial estimation
         control_function = self.rf.controls[0].control
-<<<<<<< HEAD
-=======
         if parameters["restart_file"]:
             with HDF5File(parameters["restart_file"], "r") as checkpoint:
                 checkpoint.read(control_function, "/checkpoint")
->>>>>>> 841623a4
         with control_function.dat.vec_ro as control_vec:
             a_np = control_vec.array
 
         import numpy as np
 
-<<<<<<< HEAD
-        self.parameters["xmin"] = self.lb
-        self.parameters["xmax"] = self.ub
-        self.parameters["n"] = control_function.function_space().dim()
-        self.parameters["Mdiag"] = self.Mdiag
-        itermax = self.parameters["maximum_iterations"]
-=======
         parameters["xmin"] = self.lb
         parameters["xmax"] = self.ub
         parameters["n"] = control_function.dat.data_ro.size
         parameters["Mdiag"] = self.Mdiag
         itermax = parameters["maximum_iterations"]
->>>>>>> 841623a4
 
         # Create an optimizer client
         clientOpt = MMAClient(parameters)
@@ -341,23 +260,6 @@
         change_arr = []
 
         a_function = control_function.copy(deepcopy=True)
-<<<<<<< HEAD
-
-        dg0dx = np.empty([self.m, self.n])
-        df0dx = np.empty([self.n])
-        comm = MPI.COMM_WORLD
-        rank = comm.Get_rank()
-        while change > tol and loop <= itermax:
-            with a_function.dat.vec as a_vec:
-                a_vec.array_w = a_np
-            f0val = self.rf(a_function)
-            df0dx_func = self.rf.derivative()
-            with df0dx_func.dat.vec_ro as df_vec:
-                df0dx[:] = df_vec.array
-
-            g0val = -1.0 * self.fun_g(a_function)
-            jac = self.jac_g(a_function)
-=======
 
         def receive_signal(signum, stack):
             with HDF5File(
@@ -399,7 +301,6 @@
             # Copy into the numpy arrays
             with df0dx_func.dat.vec_ro as df_vec:
                 df0dx[:] = df_vec.array
->>>>>>> 841623a4
             for j, jac_j in enumerate(jac):
                 with jac_j[0].dat.vec_ro as jac_vec:
                     dg0dx[j, :] = -1.0 * jac_vec.array
@@ -443,17 +344,11 @@
 
             PETSc.Sys.Print("It: {it}, obj: {obj} ".format(it=loop, obj=f0val), end="")
             PETSc.Sys.Print(
-<<<<<<< HEAD
-                *(map("g[{0[0]}]: {0[1][0]} ".format, enumerate(g0val))), end=""
-            )
-            PETSc.Sys.Print(" change: {:.3f}".format(change))
-=======
                 "".join([f"g[{index}]: {value} " for index, value in enumerate(g0val)])
             )
             # PETSc.Sys.Print(" Inner iterations: {:d}".format(inner_it), end="")
             PETSc.Sys.Print(" kkt: {:6f}".format(kkt_norm), end="")
             PETSc.Sys.Print(" change: {:.6f}".format(change))
->>>>>>> 841623a4
 
             change_arr.append(change)
             self.change = change
@@ -464,10 +359,7 @@
             # print(f"rank: {rank} array {a_np}")
             # if np.all(np.array(change_arr[-10:]) < accepted_tol):
             #    break
-<<<<<<< HEAD
-=======
             print(f"Time per iteration: {time.time() - t0}")
->>>>>>> 841623a4
 
         with a_function.dat.vec as a_vec:
             a_vec.array_w = a_np
